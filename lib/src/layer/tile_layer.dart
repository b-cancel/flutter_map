import 'dart:async';
import 'dart:math' as math;

import 'package:collection/collection.dart' show MapEquality;
import 'package:flutter/material.dart';
import 'package:flutter/widgets.dart';
import 'package:flutter_map/src/core/bounds.dart';
import 'package:flutter_map/src/core/point.dart';
import 'package:flutter_map/src/core/util.dart' as util;
import 'package:flutter_map/src/geo/crs/crs.dart';
import 'package:flutter_map/src/layer/tile_builder/tile_builder.dart';
import 'package:flutter_map/src/layer/tile_provider/tile_provider.dart';
import 'package:flutter_map/src/map/map.dart';
import 'package:latlong/latlong.dart';
import 'package:tuple/tuple.dart';

import 'layer.dart';

typedef TemplateFunction = String Function(
    String str, Map<String, String> data);
typedef ErrorTileCallBack = void Function(Tile tile, dynamic error);

/// Describes the needed properties to create a tile-based layer. A tile is an
/// image bound to a specific geographical position.
class TileLayerOptions extends LayerOptions {
  /// Defines the structure to create the URLs for the tiles. `{s}` means one of
  /// the available subdomains (can be omitted) `{z}` zoom level `{x}` and `{y}`
  /// — tile coordinates `{r}` can be used to add "&commat;2x" to the URL to
  /// load retina tiles (can be omitted)
  ///
  /// Example:
  ///
  /// https://{s}.tile.openstreetmap.org/{z}/{x}/{y}.png
  ///
  /// Is translated to this:
  ///
  /// https://a.tile.openstreetmap.org/12/2177/1259.png
  final String urlTemplate;

  /// If `true`, inverses Y axis numbering for tiles (turn this on for
  /// [TMS](https://en.wikipedia.org/wiki/Tile_Map_Service) services).
  final bool tms;

  /// If not `null`, then tiles will pull's WMS protocol requests
  final WMSTileLayerOptions wmsOptions;

  /// Size for the tile.
  /// Default is 256
  final double tileSize;

  // The minimum zoom level down to which this layer will be
  // displayed (inclusive).
  final double minZoom;

  /// The maximum zoom level up to which this layer will be displayed
  /// (inclusive). In most tile providers goes from 0 to 19.
  final double maxZoom;

  /// Minimum zoom number the tile source has available. If it is specified, the
  /// tiles on all zoom levels lower than minNativeZoom will be loaded from
  /// minNativeZoom level and auto-scaled.
  final double minNativeZoom;

  /// Maximum zoom number the tile source has available. If it is specified, the
  /// tiles on all zoom levels higher than maxNativeZoom will be loaded from
  /// maxNativeZoom level and auto-scaled.
  final double maxNativeZoom;

  /// If set to true, the zoom number used in tile URLs will be reversed
  /// (`maxZoom - zoom` instead of `zoom`)
  final bool zoomReverse;

  /// The zoom number used in tile URLs will be offset with this value.
  final double zoomOffset;

  /// List of subdomains for the URL.
  ///
  /// Example:
  ///
  /// Subdomains = {a,b,c}
  ///
  /// and the URL is as follows:
  ///
  /// https://{s}.tile.openstreetmap.org/{z}/{x}/{y}.png
  ///
  /// then:
  ///
  /// https://a.tile.openstreetmap.org/{z}/{x}/{y}.png
  /// https://b.tile.openstreetmap.org/{z}/{x}/{y}.png
  /// https://c.tile.openstreetmap.org/{z}/{x}/{y}.png
  final List<String> subdomains;

  /// Color shown behind the tiles.
  final Color backgroundColor;

  /// Opacity of the rendered tile
  final double opacity;

  /// Provider to load the tiles. The default is CachedNetworkTileProvider,
  /// which loads tile images from network and caches them offline.
  ///
  /// If you don't want to cache the tiles, use NetworkTileProvider instead.
  ///
  /// In order to use images from the asset folder set this option to
  /// AssetTileProvider() Note that it requires the urlTemplate to target
  /// assets, for example:
  ///
  /// ```dart
  /// urlTemplate: "assets/map/anholt_osmbright/{z}/{x}/{y}.png",
  /// ```
  ///
  /// In order to use images from the filesystem set this option to
  /// FileTileProvider() Note that it requires the urlTemplate to target the
  /// file system, for example:
  ///
  /// ```dart
  /// urlTemplate: "/storage/emulated/0/tiles/some_place/{z}/{x}/{y}.png",
  /// ```
  ///
  /// Furthermore you create your custom implementation by subclassing
  /// TileProvider
  ///
  final TileProvider tileProvider;

  /// When panning the map, keep this many rows and columns of tiles before
  /// unloading them.
  final int keepBuffer;

  /// Placeholder to show until tile images are fetched by the provider.
  final ImageProvider placeholderImage;

  /// Tile image to show in place of the tile that failed to load.
  final ImageProvider errorImage;

  /// Static informations that should replace placeholders in the [urlTemplate].
  /// Applying API keys is a good example on how to use this parameter.
  ///
  /// Example:
  ///
  /// ```dart
  ///
  /// TileLayerOptions(
  ///     urlTemplate: "https://api.tiles.mapbox.com/v4/"
  ///                  "{id}/{z}/{x}/{y}{r}.png?access_token={accessToken}",
  ///     additionalOptions: {
  ///         'accessToken': '<PUT_ACCESS_TOKEN_HERE>',
  ///          'id': 'mapbox.streets',
  ///     },
  /// ),
  /// ```
  ///
  final Map<String, String> additionalOptions;

  /// Tiles will not update more than once every `updateInterval` (default 200
  /// milliseconds) when panning. It can be null (but it will calculating for
  /// loading tiles every frame when panning / zooming, flutter is fast) This
  /// can save some fps and even bandwidth (ie. when fast panning / animating
  /// between long distances in short time)
  final Duration updateInterval;

  /// Tiles fade in duration in milliseconds (default 100). This can be null to
  /// avoid fade in.
  final Duration tileFadeInDuration;

  /// Opacity start value when Tile starts fade in (0.0 - 1.0) Takes effect if
  /// `tileFadeInDuration` is not null
  final double tileFadeInStart;

  /// Opacity start value when an exists Tile starts fade in with different Url
  /// (0.0 - 1.0) Takes effect when `tileFadeInDuration` is not null and if
  /// `overrideTilesWhenUrlChanges` if true
  final double tileFadeInStartWhenOverride;

  /// `false`: current Tiles will be first dropped and then reload via new url
  /// (default) `true`: current Tiles will be visible until new ones aren't
  /// loaded (new Tiles are loaded independently) @see
  /// https://github.com/johnpryan/flutter_map/issues/583
  final bool overrideTilesWhenUrlChanges;

  /// If `true`, it will request four tiles of half the specified size and a
  /// bigger zoom level in place of one to utilize the high resolution.
  ///
  /// If `true` then MapOptions's `maxZoom` should be `maxZoom - 1` since
  /// retinaMode just simulates retina display by playing with `zoomOffset`. If
  /// geoserver supports retina `@2` tiles then it it advised to use them
  /// instead of simulating it (use {r} in the [urlTemplate])
  ///
  /// It is advised to use retinaMode if display supports it, write code like
  /// this:
  ///
  /// ```dart
  /// TileLayerOptions(
  ///     retinaMode: true && MediaQuery.of(context).devicePixelRatio > 1.0,
  /// ),
  /// ```
  final bool retinaMode;

  /// This callback will be execute if some errors occur when fetching tiles.
  final ErrorTileCallBack errorTileCallback;

<<<<<<< HEAD
  final TemplateFunction templateFunction;
=======
  /// Function which may Wrap Tile with custom Widget
  /// There are predefined examples in 'tile_builder.dart'
  final TileBuilder tileBuilder;

  /// Function which may wrap Tiles Container with custom Widget
  /// There are predefined examples in 'tile_builder.dart'
  final TilesContainerBuilder tilesContainerBuilder;
>>>>>>> c1b67db9

  TileLayerOptions({
    Key key,
    this.urlTemplate,
    double tileSize = 256.0,
    double minZoom = 0.0,
    double maxZoom = 18.0,
    this.minNativeZoom,
    this.maxNativeZoom,
    this.zoomReverse = false,
    double zoomOffset = 0.0,
    Map<String, String> additionalOptions,
    this.subdomains = const <String>[],
    this.keepBuffer = 2,
    this.backgroundColor = const Color(0xFFE0E0E0),
    this.placeholderImage,
    this.errorImage,
    this.tileProvider = const NonCachingNetworkTileProvider(),
    this.tms = false,
    // ignore: avoid_init_to_null
    this.wmsOptions = null,
    this.opacity = 1.0,
    // Tiles will not update more than once every `updateInterval` milliseconds
    // (default 200) when panning. It can be 0 (but it will calculating for
    // loading tiles every frame when panning / zooming, flutter is fast) This
    // can save some fps and even bandwidth (ie. when fast panning / animating
    // between long distances in short time)
    // TODO: change to Duration
    int updateInterval = 200,
    // Tiles fade in duration in milliseconds (default 100).  This can be set to
    // 0 to avoid fade in
    // TODO: change to Duration
    int tileFadeInDuration = 100,
    this.tileFadeInStart = 0.0,
    this.tileFadeInStartWhenOverride = 0.0,
    this.overrideTilesWhenUrlChanges = false,
    this.retinaMode = false,
    this.errorTileCallback,
<<<<<<< HEAD
    Stream<Null> rebuild,
    this.templateFunction = util.template,
=======
    this.tileBuilder,
    this.tilesContainerBuilder,
    rebuild,
>>>>>>> c1b67db9
  })  : updateInterval =
            updateInterval <= 0 ? null : Duration(milliseconds: updateInterval),
        tileFadeInDuration = tileFadeInDuration <= 0
            ? null
            : Duration(milliseconds: tileFadeInDuration),
        assert(tileFadeInStart >= 0.0 && tileFadeInStart <= 1.0),
        assert(tileFadeInStartWhenOverride >= 0.0 &&
            tileFadeInStartWhenOverride <= 1.0),
        maxZoom =
            wmsOptions == null && retinaMode && maxZoom > 0.0 && !zoomReverse
                ? maxZoom - 1.0
                : maxZoom,
        minZoom =
            wmsOptions == null && retinaMode && maxZoom > 0.0 && zoomReverse
                ? math.max(minZoom + 1.0, 0.0)
                : minZoom,
        zoomOffset = wmsOptions == null && retinaMode && maxZoom > 0.0
            ? (zoomReverse ? zoomOffset - 1.0 : zoomOffset + 1.0)
            : zoomOffset,
        tileSize = wmsOptions == null && retinaMode && maxZoom > 0.0
            ? (tileSize / 2.0).floorToDouble()
            : tileSize,
        // copy additionalOptions Map if not null, so we can safely compare old
        // and new Map inside didUpdateWidget with MapEquality.
        additionalOptions = additionalOptions == null
            ? const <String, String>{}
            : Map.from(additionalOptions),
        super(key: key, rebuild: rebuild);
}

class WMSTileLayerOptions {
  final service = 'WMS';
  final request = 'GetMap';

  /// url of WMS service.
  /// Ex.: 'http://ows.mundialis.de/services/service?'
  final String baseUrl;

  /// list of WMS layers to show
  final List<String> layers;

  /// list of WMS styles
  final List<String> styles;

  /// WMS image format (use 'image/png' for layers with transparency)
  final String format;

  /// Version of the WMS service to use
  final String version;

  /// tile transperency flag
  final bool transparent;

  // TODO find a way to implicit pass of current map [Crs]
  final Crs crs;

  /// other request parameters
  final Map<String, String> otherParameters;

  String _encodedBaseUrl;

  double _versionNumber;

  WMSTileLayerOptions({
    @required this.baseUrl,
    this.layers = const [],
    this.styles = const [],
    this.format = 'image/png',
    this.version = '1.1.1',
    this.transparent = true,
    this.crs = const Epsg3857(),
    this.otherParameters = const {},
  }) {
    _versionNumber = double.tryParse(version.split('.').take(2).join('.')) ?? 0;
    _encodedBaseUrl = _buildEncodedBaseUrl();
  }

  String _buildEncodedBaseUrl() {
    final projectionKey = _versionNumber >= 1.3 ? 'crs' : 'srs';
    final buffer = StringBuffer(baseUrl)
      ..write('&service=$service')
      ..write('&request=$request')
      ..write('&layers=${layers.map(Uri.encodeComponent).join(',')}')
      ..write('&styles=${styles.map(Uri.encodeComponent).join(',')}')
      ..write('&format=${Uri.encodeComponent(format)}')
      ..write('&$projectionKey=${Uri.encodeComponent(crs.code)}')
      ..write('&version=${Uri.encodeComponent(version)}')
      ..write('&transparent=$transparent');
    otherParameters
        .forEach((k, v) => buffer.write('&$k=${Uri.encodeComponent(v)}'));
    return buffer.toString();
  }

  String getUrl(Coords coords, int tileSize, bool retinaMode) {
    final tileSizePoint = CustomPoint(tileSize, tileSize);
    final nvPoint = coords.scaleBy(tileSizePoint);
    final sePoint = nvPoint + tileSizePoint;
    final nvCoords = crs.pointToLatLng(nvPoint, coords.z);
    final seCoords = crs.pointToLatLng(sePoint, coords.z);
    final nv = crs.projection.project(nvCoords);
    final se = crs.projection.project(seCoords);
    final bounds = Bounds(nv, se);
    final bbox = (_versionNumber >= 1.3 && crs is Epsg4326)
        ? [bounds.min.y, bounds.min.x, bounds.max.y, bounds.max.x]
        : [bounds.min.x, bounds.min.y, bounds.max.x, bounds.max.y];

    final buffer = StringBuffer(_encodedBaseUrl);
    buffer.write('&width=${retinaMode ? tileSize * 2 : tileSize}');
    buffer.write('&height=${retinaMode ? tileSize * 2 : tileSize}');
    buffer.write('&bbox=${bbox.join(',')}');
    return buffer.toString();
  }
}

class TileLayerWidget extends StatelessWidget {
  final TileLayerOptions options;

  TileLayerWidget({Key key, @required this.options}) : super(key: key);

  @override
  Widget build(BuildContext context) {
    final mapState = MapState.of(context);

    return TileLayer(
      mapState: mapState,
      stream: mapState.onMoved,
      options: options,
    );
  }
}

class TileLayer extends StatefulWidget {
  final TileLayerOptions options;
  final MapState mapState;
  final Stream<Null> stream;

  TileLayer({
    this.options,
    this.mapState,
    this.stream,
  }) : super(key: options.key);

  @override
  State<StatefulWidget> createState() {
    return _TileLayerState();
  }
}

class _TileLayerState extends State<TileLayer> with TickerProviderStateMixin {
  MapState get map => widget.mapState;

  TileLayerOptions get options => widget.options;
  Bounds _globalTileRange;
  Tuple2<double, double> _wrapX;
  Tuple2<double, double> _wrapY;
  double _tileZoom;

  //ignore: unused_field
  Level _level;
  StreamSubscription _moveSub;
  StreamController<LatLng> _throttleUpdate;
  CustomPoint _tileSize;

  final Map<String, Tile> _tiles = {};
  final Map<double, Level> _levels = {};

  @override
  void initState() {
    super.initState();
    _tileSize = CustomPoint(options.tileSize, options.tileSize);
    _resetView();
    _update(null);
    _moveSub = widget.stream.listen((_) => _handleMove());

    _initThrottleUpdate();
  }

  @override
  void didUpdateWidget(TileLayer oldWidget) {
    super.didUpdateWidget(oldWidget);
    var reloadTiles = false;

    if (oldWidget.options.tileSize != options.tileSize) {
      _tileSize = CustomPoint(options.tileSize, options.tileSize);
      reloadTiles = true;
    }

    if (oldWidget.options.retinaMode != options.retinaMode) {
      reloadTiles = true;
    }

    if (oldWidget.options.updateInterval != options.updateInterval) {
      _throttleUpdate?.close();
      _initThrottleUpdate();
    }

    if (!reloadTiles) {
      final oldUrl = oldWidget.options.wmsOptions?._encodedBaseUrl ??
          oldWidget.options.urlTemplate;
      final newUrl = options.wmsOptions?._encodedBaseUrl ?? options.urlTemplate;

      final oldOptions = oldWidget.options.additionalOptions;
      final newOptions = options.additionalOptions;

      if (oldUrl != newUrl ||
          !(const MapEquality()).equals(oldOptions, newOptions)) {
        if (options.overrideTilesWhenUrlChanges) {
          for (var tile in _tiles.values) {
            tile.imageProvider = options.tileProvider
                .getImage(_wrapCoords(tile.coords), options);
            tile.loadTileImage();
          }
        } else {
          reloadTiles = true;
        }
      }
    }

    if (reloadTiles) {
      _removeAllTiles();
      _resetView();
      _update(null);
    }
  }

  void _initThrottleUpdate() {
    if (options.updateInterval == null) {
      _throttleUpdate = null;
    } else {
      _throttleUpdate = StreamController<LatLng>(sync: true);
      _throttleUpdate.stream.transform(
        util.throttleStreamTransformerWithTrailingCall<LatLng>(
          options.updateInterval,
        ),
      ).listen(_update);
    }
  }

  @override
  void dispose() {
    _removeAllTiles();
    _moveSub?.cancel();
    options.tileProvider.dispose();
    _throttleUpdate?.close();

    super.dispose();
  }

  @override
  Widget build(BuildContext context) {
    var tilesToRender = _tiles.values.toList()..sort();

    var tileWidgets = <Widget>[
      for (var tile in tilesToRender) _createTileWidget(tile)
    ];

    var tilesContainer = Stack(
      children: tileWidgets,
    );

    return Opacity(
      opacity: options.opacity,
      child: Container(
        color: options.backgroundColor,
        child: options.tilesContainerBuilder == null
            ? tilesContainer
            : options.tilesContainerBuilder(
                context,
                tilesContainer,
                tilesToRender,
              ),
      ),
    );
  }

  Widget _createTileWidget(Tile tile) {
    var tilePos = tile.tilePos;
    var level = tile.level;
    var tileSize = getTileSize();
    var pos = (tilePos).multiplyBy(level.scale) + level.translatePoint;
    var width = tileSize.x * level.scale;
    var height = tileSize.y * level.scale;

    final Widget content = AnimatedTile(
      tile: tile,
      errorImage: options.errorImage,
      tileBuilder: options.tileBuilder,
    );

    return Positioned(
      key: ValueKey(tile.coordsKey),
      left: pos.x.toDouble(),
      top: pos.y.toDouble(),
      width: width.toDouble(),
      height: height.toDouble(),
      child: content,
    );
  }

  void _abortLoading() {
    var toRemove = <String>[];
    for (var entry in _tiles.entries) {
      var tile = entry.value;

      if (tile.coords.z != _tileZoom) {
        if (tile.loaded == null) {
          toRemove.add(entry.key);
        }
      }
    }

    for (var key in toRemove) {
      var tile = _tiles[key];

      tile.tileReady = null;
      tile.dispose();
      _tiles.remove(key);
    }
  }

  CustomPoint getTileSize() {
    return _tileSize;
  }

  bool _hasLevelChildren(double lvl) {
    for (var tile in _tiles.values) {
      if (tile.coords.z == lvl) {
        return true;
      }
    }

    return false;
  }

  Level _updateLevels() {
    var zoom = _tileZoom;
    var maxZoom = options.maxZoom;

    if (zoom == null) return null;

    var toRemove = <double>[];
    for (var entry in _levels.entries) {
      var z = entry.key;
      var lvl = entry.value;

      if (z == zoom || _hasLevelChildren(z)) {
        lvl.zIndex = maxZoom - (zoom - z).abs();
      } else {
        toRemove.add(z);
      }
    }

    for (var z in toRemove) {
      _removeTilesAtZoom(z);
      _levels.remove(z);
    }

    var level = _levels[zoom];
    var map = this.map;

    if (level == null) {
      level = _levels[zoom] = Level();
      level.zIndex = maxZoom;
      level.origin = map.project(map.unproject(map.getPixelOrigin()), zoom) ??
          CustomPoint(0.0, 0.0);
      level.zoom = zoom;

      _setZoomTransform(level, map.center, map.zoom);
    }

    return _level = level;
  }

  void _pruneTiles() {
    if (map == null) {
      return;
    }

    var zoom = _tileZoom;
    if (zoom == null) {
      _removeAllTiles();
      return;
    }

    for (var entry in _tiles.entries) {
      var tile = entry.value;
      tile.retain = tile.current;
    }

    for (var entry in _tiles.entries) {
      var tile = entry.value;

      if (tile.current && !tile.active) {
        var coords = tile.coords;
        if (!_retainParent(coords.x, coords.y, coords.z, coords.z - 5)) {
          _retainChildren(coords.x, coords.y, coords.z, coords.z + 2);
        }
      }
    }

    var toRemove = <String>[];
    for (var entry in _tiles.entries) {
      var tile = entry.value;

      if (!tile.retain) {
        toRemove.add(entry.key);
      }
    }

    for (var key in toRemove) {
      _removeTile(key);
    }
  }

  void _removeTilesAtZoom(double zoom) {
    var toRemove = <String>[];
    for (var entry in _tiles.entries) {
      if (entry.value.coords.z != zoom) {
        continue;
      }
      toRemove.add(entry.key);
    }

    for (var key in toRemove) {
      _removeTile(key);
    }
  }

  void _removeAllTiles() {
    var toRemove = Map<String, Tile>.from(_tiles);

    for (var key in toRemove.keys) {
      _removeTile(key);
    }
  }

  bool _retainParent(double x, double y, double z, double minZoom) {
    var x2 = (x / 2).floorToDouble();
    var y2 = (y / 2).floorToDouble();
    var z2 = z - 1;
    var coords2 = Coords(x2, y2);
    coords2.z = z2;

    var key = _tileCoordsToKey(coords2);

    var tile = _tiles[key];
    if (tile != null) {
      if (tile.active) {
        tile.retain = true;
        return true;
      } else if (tile.loaded != null) {
        tile.retain = true;
      }
    }

    if (z2 > minZoom) {
      return _retainParent(x2, y2, z2, minZoom);
    }

    return false;
  }

  void _retainChildren(double x, double y, double z, double maxZoom) {
    for (var i = 2 * x; i < 2 * x + 2; i++) {
      for (var j = 2 * y; j < 2 * y + 2; j++) {
        var coords = Coords(i, j);
        coords.z = z + 1;

        var key = _tileCoordsToKey(coords);

        var tile = _tiles[key];
        if (tile != null) {
          if (tile.active) {
            tile.retain = true;
            continue;
          } else if (tile.loaded != null) {
            tile.retain = true;
          }
        }

        if (z + 1 < maxZoom) {
          _retainChildren(i, j, z + 1, maxZoom);
        }
      }
    }
  }

  void _resetView() {
    _setView(map.center, map.zoom);
  }

  double _clampZoom(double zoom) {
    if (null != options.minNativeZoom && zoom < options.minNativeZoom) {
      return options.minNativeZoom;
    }

    if (null != options.maxNativeZoom && options.maxNativeZoom < zoom) {
      return options.maxNativeZoom;
    }

    return zoom;
  }

  void _setView(LatLng center, double zoom) {
    var tileZoom = _clampZoom(zoom.roundToDouble());
    if ((options.maxZoom != null && tileZoom > options.maxZoom) ||
        (options.minZoom != null && tileZoom < options.minZoom)) {
      tileZoom = null;
    }

    _tileZoom = tileZoom;

    _abortLoading();

    _updateLevels();
    _resetGrid();

    if (_tileZoom != null) {
      _update(center);
    }

    _pruneTiles();
  }

  void _setZoomTransforms(LatLng center, double zoom) {
    for (var i in _levels.keys) {
      _setZoomTransform(_levels[i], center, zoom);
    }
  }

  void _setZoomTransform(Level level, LatLng center, double zoom) {
    var scale = map.getZoomScale(zoom, level.zoom);
    var pixelOrigin = map.getNewPixelOrigin(center, zoom).round();
    if (level.origin == null) {
      return;
    }
    var translate = level.origin.multiplyBy(scale) - pixelOrigin;
    level.translatePoint = translate;
    level.scale = scale;
  }

  void _resetGrid() {
    var map = this.map;
    var crs = map.options.crs;
    var tileSize = getTileSize();
    var tileZoom = _tileZoom;

    var bounds = map.getPixelWorldBounds(_tileZoom);
    if (bounds != null) {
      _globalTileRange = _pxBoundsToTileRange(bounds);
    }

    // wrapping
    _wrapX = crs.wrapLng;
    if (_wrapX != null) {
      var first =
          (map.project(LatLng(0.0, crs.wrapLng.item1), tileZoom).x / tileSize.x)
              .floorToDouble();
      var second =
          (map.project(LatLng(0.0, crs.wrapLng.item2), tileZoom).x / tileSize.y)
              .ceilToDouble();
      _wrapX = Tuple2(first, second);
    }

    _wrapY = crs.wrapLat;
    if (_wrapY != null) {
      var first =
          (map.project(LatLng(crs.wrapLat.item1, 0.0), tileZoom).y / tileSize.x)
              .floorToDouble();
      var second =
          (map.project(LatLng(crs.wrapLat.item2, 0.0), tileZoom).y / tileSize.y)
              .ceilToDouble();
      _wrapY = Tuple2(first, second);
    }
  }

  void _handleMove() {
    var tileZoom = _clampZoom(map.zoom.roundToDouble());

    if (_tileZoom == null) {
      // if there is no _tileZoom available it means we are out within zoom level
      // we will restore fully via _setView call if we are back on trail
      if ((options.maxZoom != null && tileZoom <= options.maxZoom) &&
          (options.minZoom != null && tileZoom >= options.minZoom)) {
        _tileZoom = tileZoom;
        setState(() {
          _setView(map.center, tileZoom);

          _setZoomTransforms(map.center, map.zoom);
        });
      }
    } else {
      setState(() {
        if ((tileZoom - _tileZoom).abs() >= 1) {
          // It was a zoom lvl change
          _setView(map.center, tileZoom);

          _setZoomTransforms(map.center, map.zoom);
        } else {
          if (null == _throttleUpdate) {
            _update(null);
          } else {
            _throttleUpdate.add(null);
          }

          _setZoomTransforms(map.center, map.zoom);
        }
      });
    }
  }

  Bounds _getTiledPixelBounds(LatLng center) {
    var scale = map.getZoomScale(map.zoom, _tileZoom);
    var pixelCenter = map.project(center, _tileZoom).floor();
    var halfSize = map.size / (scale * 2);

    return Bounds(pixelCenter - halfSize, pixelCenter + halfSize);
  }

  // Private method to load tiles in the grid's active zoom level according to
  // map bounds
  void _update(LatLng center) {
    if (map == null || _tileZoom == null) {
      return;
    }

    var zoom = _clampZoom(map.zoom);
    center ??= map.center;

    var pixelBounds = _getTiledPixelBounds(center);
    var tileRange = _pxBoundsToTileRange(pixelBounds);
    var tileCenter = tileRange.getCenter();
    var queue = <Coords<num>>[];
    var margin = options.keepBuffer;
    var noPruneRange = Bounds(
      tileRange.bottomLeft - CustomPoint(margin, -margin),
      tileRange.topRight + CustomPoint(margin, -margin),
    );

    for (var entry in _tiles.entries) {
      var tile = entry.value;
      var c = tile.coords;

      if (tile.current == true &&
          (c.z != _tileZoom || !noPruneRange.contains(CustomPoint(c.x, c.y)))) {
        tile.current = false;
      }
    }

    // _update just loads more tiles. If the tile zoom level differs too much
    // from the map's, let _setView reset levels and prune old tiles.
    if ((zoom - _tileZoom).abs() > 1) {
      _setView(center, zoom);
      return;
    }

    // create a queue of coordinates to load tiles from
    for (var j = tileRange.min.y; j <= tileRange.max.y; j++) {
      for (var i = tileRange.min.x; i <= tileRange.max.x; i++) {
        var coords = Coords(i.toDouble(), j.toDouble());
        coords.z = _tileZoom;

        if (!_isValidTile(coords)) {
          continue;
        }

        var tile = _tiles[_tileCoordsToKey(coords)];
        if (tile != null) {
          tile.current = true;
        } else {
          queue.add(coords);
        }
      }
    }

    // sort tile queue to load tiles in order of their distance to center
    queue.sort((a, b) =>
        (a.distanceTo(tileCenter) - b.distanceTo(tileCenter)).toInt());

    for (var i = 0; i < queue.length; i++) {
      _addTile(queue[i]);
    }
  }

  bool _isValidTile(Coords coords) {
    var crs = map.options.crs;

    if (!crs.infinite) {
      // don't load tile if it's out of bounds and not wrapped
      var bounds = _globalTileRange;
      if ((crs.wrapLng == null &&
              (coords.x < bounds.min.x || coords.x > bounds.max.x)) ||
          (crs.wrapLat == null &&
              (coords.y < bounds.min.y || coords.y > bounds.max.y))) {
        return false;
      }
    }

    return true;
  }

  String _tileCoordsToKey(Coords coords) {
    return '${coords.x}:${coords.y}:${coords.z}';
  }

  //ignore: unused_element
  Coords _keyToTileCoords(String key) {
    var k = key.split(':');
    var coords = Coords(double.parse(k[0]), double.parse(k[1]));
    coords.z = double.parse(k[2]);

    return coords;
  }

  void _removeTile(String key) {
    var tile = _tiles[key];
    if (tile == null) {
      return;
    }

    tile.dispose();
    _tiles.remove(key);
  }

  void _addTile(Coords<double> coords) {
    var tileCoordsToKey = _tileCoordsToKey(coords);
    var tile = _tiles[tileCoordsToKey] = Tile(
      coords: coords,
      coordsKey: tileCoordsToKey,
      tilePos: _getTilePos(coords),
      current: true,
      level: _levels[coords.z],
      imageProvider:
          options.tileProvider.getImage(_wrapCoords(coords), options),
      tileReady: _tileReady,
    );

    tile.loadTileImage();
  }

  void _tileReady(Coords<double> coords, dynamic error, Tile tile) {
    if (null != error) {
      print(error);

      tile.loadError = true;

      if (options.errorTileCallback != null) {
        options.errorTileCallback(tile, error);
      }
    } else {
      tile.loadError = false;
    }

    var key = _tileCoordsToKey(coords);
    tile = _tiles[key];
    if (null == tile) {
      return;
    }

    var fadeInStart = tile.loaded == null
        ? options.tileFadeInStart
        : options.tileFadeInStartWhenOverride;
    tile.loaded = DateTime.now();
    if (options.tileFadeInDuration == null ||
        fadeInStart == 1.0 ||
        (tile.loadError && null == options.errorImage)) {
      tile.active = true;
    } else {
      tile.startFadeInAnimation(
        options.tileFadeInDuration,
        this,
        from: fadeInStart,
      );
    }

    if (mounted) {
      setState(() {});
    }

    if (_noTilesToLoad()) {
      // Wait a bit more than tileFadeInDuration (the duration of the tile
      // fade-in) to trigger a pruning.
      Future.delayed(
        options.tileFadeInDuration != null
            ? options.tileFadeInDuration + const Duration(milliseconds: 50)
            : const Duration(milliseconds: 50),
        () {
          if (mounted) {
            setState(_pruneTiles);
          }
        },
      );
    }
  }

  CustomPoint _getTilePos(Coords coords) {
    var level = _levels[coords.z];
    return coords.scaleBy(getTileSize()) - level.origin;
  }

  Coords _wrapCoords(Coords coords) {
    var newCoords = Coords(
      _wrapX != null
          ? util.wrapNum(coords.x.toDouble(), _wrapX)
          : coords.x.toDouble(),
      _wrapY != null
          ? util.wrapNum(coords.y.toDouble(), _wrapY)
          : coords.y.toDouble(),
    );
    newCoords.z = coords.z.toDouble();
    return newCoords;
  }

  Bounds _pxBoundsToTileRange(Bounds bounds) {
    var tileSize = getTileSize();
    return Bounds(
      bounds.min.unscaleBy(tileSize).floor(),
      bounds.max.unscaleBy(tileSize).ceil() - const CustomPoint(1, 1),
    );
  }

  bool _noTilesToLoad() {
    for (var entry in _tiles.entries) {
      if (entry.value.loaded == null) {
        return false;
      }
    }
    return true;
  }
}

typedef TileReady = void Function(
    Coords<double> coords, dynamic error, Tile tile);

class Tile implements Comparable<Tile> {
  final String coordsKey;
  final Coords<double> coords;
  final CustomPoint<num> tilePos;
  ImageProvider imageProvider;
  final Level level;

  bool current;
  bool retain;
  bool active;
  bool loadError;
  DateTime loaded;
  DateTime loadStarted;

  AnimationController animationController;

  double get opacity => animationController == null
      ? (active ? 1.0 : 0.0)
      : animationController.value;

  // callback when tile is ready / error occurred
  // it maybe be null forinstance when download aborted
  TileReady tileReady;
  ImageInfo imageInfo;
  ImageStream _imageStream;
  ImageStreamListener _listener;

  Tile({
    this.coordsKey,
    this.coords,
    this.tilePos,
    this.imageProvider,
    this.tileReady,
    this.level,
    this.current = false,
    this.active = false,
    this.retain = false,
    this.loadError = false,
  });

  void loadTileImage() {
    loadStarted = DateTime.now();

    try {
      final oldImageStream = _imageStream;
      _imageStream = imageProvider.resolve(ImageConfiguration());

      if (_imageStream.key != oldImageStream?.key) {
        oldImageStream?.removeListener(_listener);

        _listener = ImageStreamListener(_tileOnLoad, onError: _tileOnError);
        _imageStream.addListener(_listener);
      }
    } catch (e, s) {
      // make sure all exception is handled - #444 / #536
      _tileOnError(e, s);
    }
  }

  // call this before GC!
  void dispose([bool evict = false]) {
    if (evict && imageProvider != null) {
      imageProvider
          .evict()
          .then((bool succ) => print('evict tile: $coords -> $succ'))
          .catchError((error) => print('evict tile: $coords -> $error'));
    }

    animationController?.removeStatusListener(_onAnimateEnd);
    animationController?.dispose();
    _imageStream?.removeListener(_listener);
  }

  void startFadeInAnimation(Duration duration, TickerProvider vsync,
      {double from}) {
    animationController?.removeStatusListener(_onAnimateEnd);

    animationController = AnimationController(duration: duration, vsync: vsync)
      ..addStatusListener(_onAnimateEnd);

    animationController.forward(from: from);
  }

  void _onAnimateEnd(AnimationStatus status) {
    if (status == AnimationStatus.completed) {
      active = true;
    }
  }

  void _tileOnLoad(ImageInfo imageInfo, bool synchronousCall) {
    if (null != tileReady) {
      this.imageInfo = imageInfo;
      tileReady(coords, null, this);
    }
  }

  void _tileOnError(dynamic exception, StackTrace stackTrace) {
    if (null != tileReady) {
      tileReady(
          coords, exception ?? 'Unknown exception during loadTileImage', this);
    }
  }

  @override
  int compareTo(Tile other) {
    var zIndexA = level.zIndex;
    var zIndexB = other.level.zIndex;

    if (zIndexA == zIndexB) {
      return 0;
    } else {
      return zIndexB.compareTo(zIndexA);
    }
  }

  @override
  int get hashCode => coords.hashCode;

  @override
  bool operator ==(other) {
    return other is Tile && coords == other.coords;
  }
}

class AnimatedTile extends StatefulWidget {
  final Tile tile;
  final ImageProvider errorImage;
  final TileBuilder tileBuilder;

  AnimatedTile({
    Key key,
    @required this.tile,
    this.errorImage,
    @required this.tileBuilder,
  })  : assert(null != tile),
        super(key: key);

  @override
  _AnimatedTileState createState() => _AnimatedTileState();
}

class _AnimatedTileState extends State<AnimatedTile> {
  bool listenerAttached = false;

  @override
  Widget build(BuildContext context) {
    final tileWidget = (widget.tile.loadError && widget.errorImage != null)
        ? Image(
            image: widget.errorImage,
            fit: BoxFit.fill,
          )
        : RawImage(
            image: widget.tile.imageInfo?.image,
            fit: BoxFit.fill,
          );

    return Opacity(
      opacity: widget.tile.opacity,
      child: widget.tileBuilder == null
          ? tileWidget
          : widget.tileBuilder(context, tileWidget, widget.tile),
    );
  }

  @override
  void initState() {
    super.initState();

    if (null != widget.tile.animationController) {
      widget.tile.animationController.addListener(_handleChange);
      listenerAttached = true;
    }
  }

  @override
  void dispose() {
    if (listenerAttached) {
      widget.tile.animationController?.removeListener(_handleChange);
    }

    super.dispose();
  }

  @override
  void didUpdateWidget(AnimatedTile oldWidget) {
    super.didUpdateWidget(oldWidget);

    if (!listenerAttached && null != widget.tile.animationController) {
      widget.tile.animationController.addListener(_handleChange);
      listenerAttached = true;
    }
  }

  void _handleChange() {
    if (mounted) {
      setState(() {});
    }
  }
}

class Level {
  double zIndex;
  CustomPoint origin;
  double zoom;
  CustomPoint translatePoint;
  double scale;
}

class Coords<T extends num> extends CustomPoint<T> {
  T z;

  Coords(T x, T y) : super(x, y);

  @override
  String toString() => 'Coords($x, $y, $z)';

  @override
  bool operator ==(dynamic other) {
    if (other is Coords) {
      return x == other.x && y == other.y && z == other.z;
    }
    return false;
  }

  @override
  int get hashCode => hashValues(x.hashCode, y.hashCode, z.hashCode);
}<|MERGE_RESOLUTION|>--- conflicted
+++ resolved
@@ -198,9 +198,8 @@
   /// This callback will be execute if some errors occur when fetching tiles.
   final ErrorTileCallBack errorTileCallback;
 
-<<<<<<< HEAD
   final TemplateFunction templateFunction;
-=======
+
   /// Function which may Wrap Tile with custom Widget
   /// There are predefined examples in 'tile_builder.dart'
   final TileBuilder tileBuilder;
@@ -208,7 +207,6 @@
   /// Function which may wrap Tiles Container with custom Widget
   /// There are predefined examples in 'tile_builder.dart'
   final TilesContainerBuilder tilesContainerBuilder;
->>>>>>> c1b67db9
 
   TileLayerOptions({
     Key key,
@@ -247,14 +245,11 @@
     this.overrideTilesWhenUrlChanges = false,
     this.retinaMode = false,
     this.errorTileCallback,
-<<<<<<< HEAD
     Stream<Null> rebuild,
     this.templateFunction = util.template,
-=======
     this.tileBuilder,
     this.tilesContainerBuilder,
     rebuild,
->>>>>>> c1b67db9
   })  : updateInterval =
             updateInterval <= 0 ? null : Duration(milliseconds: updateInterval),
         tileFadeInDuration = tileFadeInDuration <= 0
